# ========================== MODEL DEFAULT RISK - BASIC =================================
# Develop several "basic" logistic regression models ranging from models with few
# features to models with more features to predict default risk. Delinquency-, portfolio-level-,
# and forward looking information is not considers among these "basic" variables.
# ---------------------------------------------------------------------------------------
# PROJECT TITLE: Classifier Diagnostics
# SCRIPT AUTHOR(S): Dr Arno Botha, Esmerelda Oberholzer, Marcel Muller

# DESCRIPTION:
# This script uses the previously prepared credit dataset to create multiple "basic" 
# logistic regression models for predicting default. The focus of this
# script is on core/basic variables that one would expect to find in any credit dataset.
# These variables are divided into themes and a "best" set of variables is chosen for
# each theme. The themes are combined in the end in selecting the "best" set of core/basic
# variables. Note that delinquency-, forward-looking-, and portfolio-level information is
# excluded in this script (see the intermediate- and advanced model scripts).
# ---------------------------------------------------------------------------------------
# -- Script dependencies:
#   - 0.Setup.R
#   - 0a.CustomFunctions.R
#   - 3b.Data_Subsample_Fusion2
#
# -- Inputs:
#   - datCredit_train | Prepared credit data from script 3b
#   - datCredit_valid | Prepared credit data from script 3b
#
# -- Outputs:
#   - Sets of core/basic variables as selected thematically and combined.
# =======================================================================================




# ------ 1. Preliminaries

ptm <- proc.time() # for runtime calculations (ignore)

# - Confirm prepared datasets are loaded into memory
if (!exists('datCredit_train')) unpack.ffdf(paste0(genPath,"creditdata_train"), tempPath)
if (!exists('datCredit_valid')) unpack.ffdf(paste0(genPath,"creditdata_valid"), tempPath)

# - Subset to exclude default spells
datCredit_train <- datCredit_train %>% subset(DefaultStatus1==0)
datCredit_valid <- datCredit_valid %>% subset(DefaultStatus1==0)




# ------ 2. Modelling & Feature Selection by theme "Account-level information"'
# Modelling Tutorials: https://stats.oarc.ucla.edu/r/dae/logit-regression/
# https://stackoverflow.com/questions/63748817/odds-ratio-and-95-ci-for-interaction-in-logistic-model-in-r
# https://stackoverflow.com/questions/41384075/r-calculate-and-interpret-odds-ratio-in-logistic-regression

# --- 2.1 Correlation analysis using Spearman correlation
# - Correlation threshold
cor_thresh <- 0.6
# - Computing a correlation matrix
cor_ali_spear <- cor(x=datCredit_train[,list(Age_Adj, Term, Balance, InterestRate_Margin_imputed_mean,
                                             Instalment, Principal, AgeToTerm, BalanceToPrincipal)],
                    method = "spearman")
# - Creating a correlalogram
corrplot(cor_ali_spear, type="upper")
# - Getting the lower diagonal of the correlation matrix (since the matrix is symmetrical around the diagonal)
cor_ali_spear[lower.tri(cor_ali_spear)] <- 0
# - Printing all correlations above the specified threshold
ind_ali_spear <- which(abs(cor_ali_spear)>cor_thresh & abs(cor_ali_spear)<1, arr.ind = T)
cor_ali_spear2 <- data.table(x=rownames(cor_ali_spear)[ind_ali_spear[,1]],
                            y=colnames(cor_ali_spear)[ind_ali_spear[,2]])
for(i in 1:(nrow(cor_ali_spear2))) {cat("Absolute correlation above ", cor_thresh, " found for ", cor_ali_spear2[i,1][[1]], " and ", cor_ali_spear2[i,2][[1]], "\n")}
### RESULTS: High-correlation detected within [Age_Adj], [AgeToTerm], [Balance], [BalanceToPrincipal], [Instalment], and [Principal]

### Conclusion:
###   Remove either [Age_Adj] or [AgeToTerm]
###   Remove two of [Principal], [Balance] and [Instalment]
###   Remove [BalanceToPrincipal]; Too many high-correlations with other variables


# --- 2.2 Experimenting (using insights from correlation analysis) and subthemes
# - [Age_Adj] vs [TimeInPerfSpell] - From the insights of the correlation analysis
# Model fitting
logitMod_ali_exp1_1 <- glm(DefaultStatus1_lead_12_max ~ Age_Adj
                           , data=datCredit_train, family="binomial")
logitMod_ali_exp1_2 <- glm(DefaultStatus1_lead_12_max ~ AgeToTerm
                           , data=datCredit_train, family="binomial")
# Deviance and AIC
summary(logitMod_ali_exp1_1) # Null deviance = 275184  ; Residual deviance = 274579  ; AIC = 274583 
summary(logitMod_ali_exp1_2) # Null deviance = 275184  ; Residual deviance = 274940  ; AIC = 274944
# ROC analysis
datCredit_valid[, prob_ali_exp1_1 := predict(logitMod_ali_exp1_1, newdata = datCredit_valid, type="response")]
datCredit_valid[, prob_ali_exp1_2 := predict(logitMod_ali_exp1_2, newdata = datCredit_valid, type="response")]
auc(datCredit_valid$DefaultStatus1_lead_12_max, datCredit_valid$prob_ali_exp1_1) # 51.112%
auc(datCredit_valid$DefaultStatus1_lead_12_max, datCredit_valid$prob_ali_exp1_2) # 51.1172%
### RESULTS:    [Age_Adj] and [AgeToTerm]  have almost identical predictive strength, the model fit
###             with [AgeToTerm] does however result in a slightly better fit.
### CONCLUSION: Use [Age_Adj].

# - [Balance] vs [Instalment] vs [Principal] - From the insights of the correlation analysis
# Model fitting
logitMod_ali_exp2_1 <- glm(DefaultStatus1_lead_12_max ~ Balance
                           , data=datCredit_train, family="binomial")
logitMod_ali_exp2_2 <- glm(DefaultStatus1_lead_12_max ~ Instalment
                           , data=datCredit_train, family="binomial")
logitMod_ali_exp2_3 <- glm(DefaultStatus1_lead_12_max ~ Principal
                           , data=datCredit_train, family="binomial")
# Deviance and AIC
summary(logitMod_ali_exp2_1) # Null deviance = 275184; Residual deviance = 275014; AIC = 275018
summary(logitMod_ali_exp2_2) # Null deviance = 275184; Residual deviance = 274908; AIC = 274912
summary(logitMod_ali_exp2_3) # Null deviance = 275184; Residual deviance = 274908; AIC = 273603
# ROC analysis
datCredit_valid[, prob_ali_exp2_1 := predict(logitMod_ali_exp2_1, newdata = datCredit_valid, type="response")]
datCredit_valid[, prob_ali_exp2_2 := predict(logitMod_ali_exp2_2, newdata = datCredit_valid, type="response")]
datCredit_valid[, prob_ali_exp2_3 := predict(logitMod_ali_exp2_3, newdata = datCredit_valid, type="response")]
auc(datCredit_valid$DefaultStatus1_lead_12_max, datCredit_valid$prob_ali_exp2_1) # 52.19%
auc(datCredit_valid$DefaultStatus1_lead_12_max, datCredit_valid$prob_ali_exp2_2) # 53.47%
auc(datCredit_valid$DefaultStatus1_lead_12_max, datCredit_valid$prob_ali_exp2_3) # 57.5%
### CONCLUSION:   Both [Balance] and [Instalment] are period-level variables, whilst [Principal] is an account-level variable. Therefore, keep [Principal] and decide between the other two period-level variables.
###               Keep [Balance] as it has a lower correlation (0.8045) with [Principal] compared to the correlation between [Instalment] and [Principal] (0.8971).

# - [InterestRate_Margin_imputed_mean] vs [InterestRate_Margin_bin] - From suggested sub-themes
# Model fitting
logitMod_ali_exp_3_1 <- glm(DefaultStatus1_lead_12_max ~ InterestRate_Margin_imputed_mean
                          , data=datCredit_train, family="binomial")
logitMod_ali_exp_3_2 <- glm(DefaultStatus1_lead_12_max ~ InterestRate_Margin_imputed_bin
                            , data=datCredit_train, family="binomial")
# Deviance and AIC
summary(logitMod_ali_exp_3_1) # Null deviance = 275184; Residual deviance = 273409; AIC = 273413
summary(logitMod_ali_exp_3_2) # Null deviance = 275184; Residual deviance = 273156; AIC = 273162
# ROC analysis
datCredit_valid[, prob_ali_exp3_1 := predict(logitMod_ali_exp_3_1, newdata = datCredit_valid, type="response")]
datCredit_valid[, prob_ali_exp3_2 := predict(logitMod_ali_exp_3_2, newdata = datCredit_valid, type="response")]
auc(datCredit_valid$DefaultStatus1_lead_12_max, datCredit_valid$prob_ali_exp3_1) # 56.72%
auc(datCredit_valid$DefaultStatus1_lead_12_max, datCredit_valid$prob_ali_exp3_2) # 56.13%
### RESULTS   : Model with binned variable has lower AIC (273162 vs 273413) and lower AUC than the model with the raw (imputed) variable (56.13% vs 56.72%).
### CONCLUSION: Use [InterestRate_Margin_imputed_mean].

# - Clean up
rm(logitMod_ali_exp1_1, logitMod_ali_exp1_2, logitMod_ali_exp2_1, logitMod_ali_exp2_2, logitMod_ali_exp2_3, logitMod_ali_exp_3_1, logitMod_ali_exp_3_2); gc()
datCredit_valid[,`:=` (prob_ali_exp1_1=NULL, prob_ali_exp1_2=NULL, prob_ali_exp2_1=NULL, prob_ali_exp2_2=NULL, prob_ali_exp2_3=NULL, prob_ali_exp3_1=NULL, prob_ali_exp3_2=NULL)]


# --- 2.3 Best subset selection | Full analysis
# - Full logit model with all account-level information - Exclude variables using insights from above analysis: [Age_Adj]; [Instalment]; [AgeToTerm]; [BalanceToPrincipal]
logitMod_ali1 <- glm(DefaultStatus1_lead_12_max ~ AgeToTerm + Term + Balance +
                       Principal + InterestRate_Margin_imputed_mean
                       , data=datCredit_train, family="binomial")
### WARNING       :   glm.fit: fitted probabilities numerically 0 or 1
### INVESTIGATION :   Model fit seems fine, predictions investigated below (those made on the validation set) and none are exactly 0 or 1.
# - Deviance and AIC
<<<<<<< HEAD
summary(logitMod_ali1) # Null deviance = 275184; Residual deviance = 269438; AIC = 269450
=======
summary(logitMod_ali1) # Null deviance = 275184; Residual deviance = 268571; AIC = 268583
# - Evaluate fit using generic R^2 based on deviance vs null deviance
coefDeter_glm(logitMod_ali1) # 2.4%
# - Odds Ratio analysis
round(exp(cbind(OR = coef(logitMod_ali1), confint.default(logitMod_ali1))), 3)
### RESULTS: odds ratios of [Term], [Balance], and [Principal] are all practically 1, which limits their usefulness
# - Residual analysis
resid_glm(logitMod_ali1)
### RESULTS: Max residual > 3, indicating strain
>>>>>>> f017fc74
# - ROC analysis
datCredit_valid[, prob_ali1 := predict(logitMod_ali1, newdata = datCredit_valid, type="response")]
auc(datCredit_valid$DefaultStatus1_lead_12_max, datCredit_valid$prob_ali1)# datCredit_valid[prob_ali1==0,.N]; datCredit_valid[prob_ali1==1,.N] # There are no probabilities that are exactly equal to 0 or 1 # 63.22%
# - Best subset selection
logitMod_ali_best <- MASS::stepAIC(logitMod_ali1, direction="both")
### WARNING:   glm.fit: fitted probabilities numerically 0 or 1
# Start AIC = 269449.9
# End AIC = 269449.9
### Entire input space returned after have been run through the best subset selection
# - Deviance and AIC
summary(logitMod_ali_best) # Null deviance = 275184; Residual deviance = 269438; AIC = 269450
# - Evaluate fit using generic R^2 based on deviance vs null deviance
coefDeter_glm(logitMod_ali_best) # 2.09%
# - Odds Ratio analysis
round(exp(cbind(OR = coef(logitMod_ali_best), confint.default(logitMod_ali_best))), 3)
### RESULTS: odds ratios of [Term], [Balance], and [Principal] are all practically 1, however the range of these variables might not give the full picture
# - Variable importance
varImport_logit(logitMod_ali_best, method="absCoef", standardise=T, sig_level=0.1, plot=T) # Top three variables: [InterestRate_Margin_imputed_mean], [AgeToTerm], and [Term]
# - Clean up
rm(logit_ali1)
datCredit_valid[,`:=`(prob_ali1=NULL, prob_ali_best1)]


# --- 2.5 Final account-level information variables
# - Final variables
### CONCLUSION: Use [AgeToTerm], [Term], [Balance], [Principal], and [InterestRate_Margin_imputed_mean] as the account-level information variables.
# - Save variables
inputs_ali_fin <-  DefaultStatus1_lead_12_max ~ AgeToTerm + Term + Balance + Principal + InterestRate_Margin_imputed_mean
pack.ffdf(paste0(genObjPath, "ALI_Formula"), inputs_ali_fin); gc()


# --- 2.6 Clean up
rm(cor_ali_spear, ind_row_spear, ind_col_spear, cor_ali_spear2, inputs_ali_fin,
   logitMod_ali_best)




# ------ 3. Modelling & Feature Selection by theme "Behavioural information"
# --- 3.1 Correlation analysis using Spearman correlation
# - Correlation threshold
cor_thresh <- 0.6
# - Computing the correlation matrix
cor_beh_spear <-cor(x=datCredit_train[,list(slc_acct_prepaid_perc_dir_12_imputed_med,
                                            slc_acct_pre_lim_perc_imputed_med)], # [slc_pmnt_method] and [slc_pmnt_grp] are excluded since they are categorical variables
                    method = "spearman")
# - Creating a correlalogram
corrplot(cor_beh_spear, type="upper")
# - Setting the bottom halve of the correlation matrix to zero, since the matrix is symettrical around the diagonal
cor_beh_spear[lower.tri(cor_beh_spear)] <- 0
# - Printing all correlations above the specified threshold
ind_row_spear <- which(abs(cor_beh_spear)>cor_thresh & abs(cor_beh_spear)<1)
ind_col_spear <- ind_row_spear %% ncol(cor_beh_spear) + ncol(cor_beh_spear)*(ind_row_spear %% ncol(cor_beh_spear) == 0)
cor_beh_spear2 <- data.table(x=rownames(cor_beh_spear)[floor((ind_row_spear-1)/ncol(cor_beh_spear)) + 1],
                             y=colnames(cor_beh_spear)[ind_col_spear])
for(i in 1:(nrow(cor_beh_spear2))) {cat("Absolute correlation above ", cor_thresh, " found for ", cor_beh_spear2[i,1][[1]], " and ", cor_beh_spear2[i,2][[1]], "\n")}
### RESULTS: High-correlation detected within [slc_acct_prepaid_perc_dir_12_imputed_med] and [slc_acct_pre_lim_perc_imputed_med]
### Conclusion: Remove either [slc_acct_prepaid_perc_dir_12_imputed_med] or [slc_acct_pre_lim_perc_imputed_med]


# --- 3.2 Experimenting (using insights from correlation analysis) and subthemes
# - slc_acct_prepaid_perc_dir_12_imputed vs [slc_acct_pre_lim_perc_imputed] - From the insights of the correlation analysis
# Model fitting
logitMod_beh_exp1_1 <- glm(DefaultStatus1_lead_12_max ~ slc_acct_prepaid_perc_dir_12_imputed_med
                           , data=datCredit_train, family="binomial")
### WARNING : glm.fit: fitted probabilities numerically 0 or 1
### INVESTIGATION :   Model fit seems fine, predictions investigated below (those made on the validation set) and none are exactly 0 or 1.
logitMod_beh_exp1_2 <- glm(DefaultStatus1_lead_12_max ~ slc_acct_pre_lim_perc_imputed_med
                           , data=datCredit_train, family="binomial")
# Deviance and AIC
summary(logitMod_beh_exp1_1) # Null deviance = 275184; Residual deviance = 275147; AIC = 275151
summary(logitMod_beh_exp1_2) # Null deviance = 275184; Residual deviance = 266557; AIC = 266561
# ROC analysis
datCredit_valid[, prob_beh_exp1_1 := predict(logitMod_beh_exp1_1, newdata = datCredit_valid, type="response")]; # datCredit_valid[prob_beh_exp1_1==0,.N]; datCredit_valid[prob_beh_exp1_1==1,.N] # There are no probabilities that are exactly equal to 0 or 1
datCredit_valid[, prob_beh_exp1_2 := predict(logitMod_beh_exp1_2, newdata = datCredit_valid, type="response")]
auc(datCredit_valid$DefaultStatus1_lead_12_max, datCredit_valid$prob_beh_exp1_1) # 61.37%
auc(datCredit_valid$DefaultStatus1_lead_12_max, datCredit_valid$prob_beh_exp1_2) # 64.46%
### CONCLUSION:   Use [slc_acct_pre_lim_perc_imputed] as it has results in a model with a lower AIC and higher AUC

# - [slc_pmnt_method] vs [pmnt_method_grp] - From suggested sub-themes
# Model fitting
logitMod_beh_exp2_1 <- glm(DefaultStatus1_lead_12_max ~ slc_pmnt_method
                          , data=datCredit_train, family = "binomial")
logitMod_beh_exp2_2 <- glm(DefaultStatus1_lead_12_max ~ pmnt_method_grp
                           , data=datCredit_train, family = "binomial")
# - Deviance and AIC
summary(logitMod_beh_exp2_1) # Null deviance = 275184; Residual deviance = 257599; AIC = 257613
summary(logitMod_beh_exp2_2) # Null deviance = 275184; Residual deviance = 259831; AIC = 259839
# - ROC analysis
datCredit_valid[, prob_beh_exp2_1 := predict(logitMod_beh_exp2_1, newdata = datCredit_valid, type="response")]
datCredit_valid[, prob_beh_exp2_2 := predict(logitMod_beh_exp2_2, newdata = datCredit_valid, type="response")]
auc(datCredit_valid$DefaultStatus1_lead_12_max, datCredit_valid$prob_beh_exp2_1) # 68.56%
auc(datCredit_valid$DefaultStatus1_lead_12_max, datCredit_valid$prob_beh_exp2_2) # 66.9%
### CONCLUSION:  Use [slc_pmnt_method] as it results in a model with a slightly higher AUC and a lower AIC.

# - Missing value indicators - From suggested sub-themes
# Model fitting
logitMod_beh_exp3_1 <- glm(DefaultStatus1_lead_12_max ~ slc_acct_pre_lim_perc_imputed_med
                           , data=datCredit_train, family = "binomial")
logitMod_beh_exp3_2 <- glm(DefaultStatus1_lead_12_max ~ slc_acct_pre_lim_perc_imputed_med/value_ind_slc_acct_pre_lim_perc # [slc_pmnt_method] already has a dedicated level for missing values, therefore do not include the missing value indicator
                         , data=datCredit_train, family = "binomial")
# Deviance and AIC
summary(logitMod_beh_exp3_1) # Null deviance = 275184; Residual deviance = 266557; AIC = 266561
summary(logitMod_beh_exp3_2) # Null deviance = 275184; Residual deviance = 266557; AIC = 266561
# - ROC analysis
datCredit_valid[, prob_beh_exp3_1 := predict(logitMod_beh_exp3_1, newdata = datCredit_valid, type="response")]
datCredit_valid[, prob_beh_exp3_2 := predict(logitMod_beh_exp3_2, newdata = datCredit_valid, type="response")]
auc(datCredit_valid$DefaultStatus1_lead_12_max, datCredit_valid$prob_beh_exp3_1) # 64.46%
auc(datCredit_valid$DefaultStatus1_lead_12_max, datCredit_valid$prob_beh_exp3_2) # 64.46%
### RESULTS:    The coefficient estimate for the interaction term is "NA".
### CONCLUSION: Do not use missing value indicators for behavioral information variables

# - Clean up
rm(logitMod_beh_exp1_1, logitMod_beh_exp1_2, logitMod_beh_exp2_1, logitMod_beh_exp2_2, logitMod_beh_exp3_1, logitMod_beh_exp3_2); gc()
datCredit_valid[, `:=` (prob_beh_exp1_1=NULL, prob_beh_exp1_2=NULL, prob_beh_exp2_1=NULL, prob_beh_exp2_2=NULL, prob_beh_exp3_1=NULL, prob_beh_exp3_2=NULL)]


# --- 3.3 Final model (no need to do a best subset procedure since there are only two variables) | Full analysis
# - Full model
logitMod_beh1 <- glm(DefaultStatus1_lead_12_max ~ slc_acct_pre_lim_perc_imputed_med + slc_pmnt_method
                           , data=datCredit_train, family = "binomial")
# - Deviance and AIC
summary(logitMod_beh1) # Null deviance = 275184; Residual deviance = 252143; AIC = 252159
# - ROC analysis
datCredit_valid[, prob_beh1 := predict(logitMod_beh1, newdata = datCredit_valid, type="response")]
auc(datCredit_valid$DefaultStatus1_lead_12_max, datCredit_valid$prob_beh1)# 73.06%
# - Evaluate fit using generic R^2 based on deviance vs null deviance
coefDeter_glm(logitMod_beh1) # 8.37%
# - Odds Ratio analysis
round(exp(cbind(OR = coef(logitMod_beh1), confint.default(logitMod_beh1))), 3)
### RESULTS: Both the numerical and the categorical, along with all associated levels of that variable have odds ratio that are "quite" larger/smaller than 1
# - Variable importance
varImport_logit(logitMod_beh1, method="absCoef", standardise=F, sig_level=0.1, plot=T) # Top three variables: [slc_acct_pre_lim_perc_imputed_med], [slc_pmnt_methodSuspense], and [slc_pmnt_methodStatement]

# --- 3.4 Final account-level information variables
# - Final variables
### CONCLUSION: Use [slc_acct_pre_lim_perc_imputed_med] and [slc_pmnt_method] as the account-level information variables.
# - Save variables
inputs_beh_fin <-  DefaultStatus1_lead_12_max ~ slc_acct_pre_lim_perc_imputed_med + slc_pmnt_method
pack.ffdf(paste0(genObjPath, "Beh_Formula"), inputs_beh_fin); gc()

# --- 3.5 Clean up
rm(cor_beh_spear, ind_row_spear, ind_col_spear, cor_beh_spear2, inputs_beh_fin, logitMod_beh1); gc()
datCredit_valid[,`:=`(prob_beh1=NULL)]




# ------ 4. Modelling & Feature Selection by combining all previous themes
# --- Create full model formula
# - Load in all thematic variables
unpack.ffdf(paste0(genObjPath, "ALI_Formula"), tempPath); unpack.ffdf(paste0(genObjPath, "Beh_Formula"), tempPath)
# - Create formula
inputs_full <- c(labels(terms(inputs_ali_fin)), labels(terms(inputs_beh_fin)))
form_com_full <- as.formula(paste("DefaultStatus1_lead_12_max~", paste(inputs_full, collapse="+")))

# --- Full model
# - Full logit model with all combined thematically selected variables
logitMod_full1 <- glm(form_com_full, data=datCredit_train, family="binomial")
# Deviance and AIC
summary(logitMod_full1) # Null deviance = 275184; Residual deviance = 250081; AIC = 250107
# Odds Ratio analysis
round(exp(cbind(OR = coef(logitMod_full1), confint.default(logitMod_full1))), 3)
# ROC analysis
datCredit_train[, prob_full1 := predict(logitMod_full1, newdata = datCredit_train, type="response")]
datCredit_valid[, prob_full1 := predict(logitMod_full1, newdata = datCredit_valid, type="response")]
auc(datCredit_train$DefaultStatus1_lead_12_max, datCredit_train$prob_full1) # 74.6%
auc(datCredit_valid$DefaultStatus1_lead_12_max, datCredit_valid$prob_full1) # 74.39%
# VIF analysis
car::vif(logitMod_full1)
### RESULTS:  Both [Principal] and [Balance] have VIFs that are larger than 10, but this is expected since they are both highly correlated
# Evaluate fit using generic R^2 based on deviance vs null deviance
coefDeter_glm(logitMod_full1) # 9.12%
# Odds Ratio analysis
round(exp(cbind(OR = coef(logitMod_full1), confint.default(logitMod_full1))), 3)
### RESULTS: [Balance] and [Principal] have odds ratios that are very close to one, but this is due to the range of the variables. Run variable importance to get a clearer picture
# Variable importance
varImport_logit(logitMod_full1, method="absCoef", standardise=F, sig_level=0.1, plot=T) # Top three variables: [InterestRate_Margin_imputed_mean], [slc_acct_pre_lim_perc_imputed_med], and [slc_pmnt_methodSuspense]


### RESULTS:  All variables are significant and have reasonable standard errors.
###           Model is not overfitted as evidenced by the small change in AUC when a ROC analysis is conducted on the training- and validaiton datasets (74.6% vs 74.39%)
###           Number of variables is reduced from xx in the full model to xx in the best subset model
###           Some VIFs are over 10, but majority are not; thus no cause for concern.

### CONCLUSION: Use all the variables from the resulting account-level information and behavioral variables themes.

# --- Save model formula to disk
# - Final variables
### CONCLUSION: Use [ AgeToTerm], [Term], [Balance],, [Principal], [InterestRate_Margin_imputed_mean], [slc_acct_pre_lim_perc_imputed_med], [slc_pmnt_method]
# - Save variables
inputs_fin_bas <- formula(logitMod_full1)
pack.ffdf(paste0(genObjPath, "Basic_Com_Formula"), inputs_fin_bas); gc()


# --- Clean up
datCredit_train[,`:=`(prob_full1=NULL)]; datCredit_valid[,`:=`(prob_full1=NULL)]
rm(logitMod_full1)








### EO: Other variations of the account-level variables can now be grouped into sub-themes, e.g., log-transform variables, using the ratio-like variables rather than the "raw" variables, e.g., Balance vs BalanceToPrincipal or AgeToTerm vs Age and Term
### EO: Do not use the receipt variable (too many issues now)

# - Remove the insignificant variables from the applicable theme and analyse again
# "Raw" variables
# inputs_acc2 <- DefaultStatus1_lead_12_max ~ Age_Adj + Term + Receipt_Inf + Balance + InterestRate_Margin + BalanceToPrincipal
# logitMod_acc2 <- glm(inputs_acc2, data=datCredit_train, family="binomial")
# summary(logitMod_acc2)
### RESULTS: All variables are significant
### EO: If one or more of the models were insignificant, follow the same process and define inputs_acc3 and logitMod_acc3 etc. until all variables in the subtheme model are significant
### EO: You will end up with a range of models, all with significant variables, and now need to decide which one performs the best - use AUC as a proxy

# - Calculate the AUC to identify the most predictive set of variables in a model subtheme
# datCredit_train[, prob_acc2 := predict(logitMod_acc2, newdata = datCredit_train, type="response")]
# datCredit_valid[, prob_acc2 := predict(logitMod_acc2, newdata = datCredit_valid, type="response")]

# auc(datCredit_train$DefaultStatus1_lead_12_max, datCredit_train$prob_acc2) # 60.60%
# auc(datCredit_valid$DefaultStatus1_lead_12_max, datCredit_valid$prob_acc2) # 60.53%
### EO: You will then use the variables from the model that reports the highest AUC as the chosen variables from the theme
### EO: Diagnostics (in-sample): Think about using AIC, deviance-residuals (will help to infer the same thing), statistical significance (p-values with threshold of 5%, standard errors)
### EO: Out-of-sample: AUC
### EO: Final analysis of the final candidate model: AUC on train and test, as well as multicollinearity, and variable importance (Odds-ratio and Shapley-values)


# --- 4.2 Delinquency/performance-data
# Analyse the significance of the variables related to the delinquency/performance of the account
### EO: Think about including arrears (choose g0_delinq and arrears - possible sub-theme), time since last movement in delinquency-level
# inputs_del1 <- DefaultStatus1_lead_12_max ~ TimeInPerfSpell + g0_Delinq + PrevDefaults + slc_acct_arr_dir_3 + slc_acct_roll_ever_24
# logitMod_del1 <- glm(inputs_del1, data=datCredit_train, family="binomial")
# summary(logitMod_del1)
### RESULTS: Only one level of slc_acct_arr_dir_3 is insignificant (the missing group), but the rest of the groups are significant

### EO: Now similarly, you can analyse different subthemes if you'd like and compare them to create a "base" set of variables from this theme

# --- 4.3 Behavioral variables
# Analyse the significance of the variables related to the behavior of the account
# inputs_behav1 <- DefaultStatus1_lead_12_max ~ slc_pmnt_method + slc_acct_pre_lim_perc + slc_acct_prepaid_perc_dir_12

# --- 4.3 Portfolio variables

# --- 4.4 Macroeconomic information
# Analyse the significance per variable
# - Repo rate
### EO: Here, you can define all of the transformations/raw MVs per variable to identify the most significant ones
### EO: This step is the most time consuming, since you would probably have to remove a couple of variables at a time and re-run to identify whether the remaining ones are still significant
### EO: Once you have your set of base variables per MV theme/type of variable, you can combine all of the remaining significant variables and then follow the same elimination process



# - Effect size analysis | Maybe do this only for final model
# mean odds of event (unconditioned on any input): 0.038 | prob = odds / ( 1+ odds)
# odds of event given unit increase in InterestRate_Margin, exp(2.26322360946448 x 1) = 9.614 | Biggest effect size


### AB: Build graphing function (I'll help with this later, have an interesting idea to illustrate effect sizes of all inputs on
# a single graph, similar to Shapley-values' graph)
# https://stats.oarc.ucla.edu/other/mult-pkg/faq/general/faq-how-do-i-interpret-odds-ratios-in-logistic-regression/
# https://www.geeksforgeeks.org/how-to-plot-odds-ratio-of-prediction-of-logistic-model-in-r/
# https://argoshare.is.ed.ac.uk/healthyr_book/odds-ratio-plot-1.html
# https://stackoverflow.com/questions/47085514/simple-way-to-visualise-odds-ratios-in-r
# probs <- seq(0,1,by=0.01)
# odds <- probs / (1-probs)
# plot(x=probs, y=odds, type="b")
# Put odds ratios as annotations on above graph (ggplot2-variant of course)

# See this link for plotting odds ratios on a log scale (which should always be done when comparing odds ratios in a graph):
# https://andrewpwheeler.com/2013/10/26/odds-ratios-need-to-be-graphed-on-log-scales/
<|MERGE_RESOLUTION|>--- conflicted
+++ resolved
@@ -146,10 +146,7 @@
 ### WARNING       :   glm.fit: fitted probabilities numerically 0 or 1
 ### INVESTIGATION :   Model fit seems fine, predictions investigated below (those made on the validation set) and none are exactly 0 or 1.
 # - Deviance and AIC
-<<<<<<< HEAD
 summary(logitMod_ali1) # Null deviance = 275184; Residual deviance = 269438; AIC = 269450
-=======
-summary(logitMod_ali1) # Null deviance = 275184; Residual deviance = 268571; AIC = 268583
 # - Evaluate fit using generic R^2 based on deviance vs null deviance
 coefDeter_glm(logitMod_ali1) # 2.4%
 # - Odds Ratio analysis
@@ -158,7 +155,6 @@
 # - Residual analysis
 resid_glm(logitMod_ali1)
 ### RESULTS: Max residual > 3, indicating strain
->>>>>>> f017fc74
 # - ROC analysis
 datCredit_valid[, prob_ali1 := predict(logitMod_ali1, newdata = datCredit_valid, type="response")]
 auc(datCredit_valid$DefaultStatus1_lead_12_max, datCredit_valid$prob_ali1)# datCredit_valid[prob_ali1==0,.N]; datCredit_valid[prob_ali1==1,.N] # There are no probabilities that are exactly equal to 0 or 1 # 63.22%
